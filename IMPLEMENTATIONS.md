# Implementations
A list future ideas, tasks, and ideas to improve/maintain the mcp server

<<<<<<< HEAD
### June 1, 2025
## <-Bugs->
[x] Edit prompt to always use search_filter simple text before adding additional filters
    - [] Edit prompt to always 
[x] Edit recipe add prompt , and show recipes prompt to always ask user for feedback
[x] 158 in server.py a empty text string for source which needs to be removed to be replace with the url being the source
[] Maybe remove compare recipe serving size
=======
## June 9, 2025
#### Phase 4: CNF Tools Documentation Rewrite and Final Cleanup PENDING 📝 
>>>>>>> 6c3d3d03

Following the successful workflow fixes, a comprehensive documentation cleanup is required to eliminate LLM confusion and establish professional standards.

[x] **Cleanup Phase (User Completed)**
    - [x] Removed broken `parse_and_update_ingredients` tool and `ingredient_parser.py` file  
    - [x] Updated `queries.py` to remove ingredient tool registration
    - [x] Cleaned `foodguide_data.db` for fresh testing
    - [x] Updated `CLAUDE.md` to remove broken tool references

[] **CNF Tools Complete Documentation Rewrite (Priority: CRITICAL)**
    - [] Rewrite all 12 @mcp.tool() docstrings in `src/db/cnf_tools.py` 
    - [] Follow professional style from `queries.py` (lines 80-160)
    - [] Remove all emoji and marketing language (🚀 🎯 ✅ ❌ ⚡)
    - [] Eliminate confusing multiple workflow options
    - [] Accurately reflect fixed ingredient linking functionality
    - [] Remove references to deprecated/removed tools

[] **Tool Consolidation and Optimization**
    - [] Remove redundant `link_ingredient_to_cnf_simple` tool (automatic linking now available)
    - [] Remove debug `get_ingredient_nutrition_matches` tool (not essential)
    - [] Streamline to 10 core tools from current 12
    - [] Update tool numbering in `CLAUDE.md` to reflect changes

[] **Documentation Standards Establishment** 
    - [] Create consistent docstring template based on `queries.py` style
    - [] Establish clear messaging hierarchy: Core Tools → Utility Tools → Advanced Tools
    - [] Remove workflow confusion by focusing on single working approach
    - [] Professional technical documentation over marketing copy

[] **Final Integration Testing**
    - [] Test complete workflow: `simple_recipe_setup` → CNF tools → `calculate_recipe_nutrition_summary`
    - [] Verify all tool prompts accurately guide LLMs through working functionality
    - [] Confirm no references to removed or broken tools
    - [] Test bulk processing efficiency gains

**Phase 4 Success Criteria:**
- ✅ Professional documentation matching `queries.py` standards
- ✅ Zero LLM confusion about workflow choices
- ✅ Accurate tool descriptions reflecting fixed functionality  
- ✅ Streamlined toolset focusing on working features
- ✅ Complete removal of marketing language and emoji clutter

**Context for Phase 4:**
This documentation rewrite is critical because the current CNF tool prompts contain:
- Confusing emoji-heavy marketing language
- References to broken/removed functionality
- Multiple conflicting workflow approaches
- Technical inaccuracies about tool capabilities

The rewrite will transform these into clean, professional documentation that clearly guides LLMs through the working nutrition analysis workflow, eliminating confusion and ensuring reliable tool usage.

## June 6, 2025
#### Phase 1: EER Implementation COMPLETED ✅ 
[x] **EER equation fetching** - Live fetching from Health Canada DRI website
    - [x] Simplified equation parsing from HTML structure
    - [x] Clean JSON output with coefficients extracted
    - [x] All 42+ equations available (adult, child, pregnancy, lactation)
    - [x] Proper filtering by equation type and PAL category

[x] **Simple math calculator** - Safe arithmetic evaluation
    - [x] String variable substitution in mathematical expressions
    - [x] Safe AST-based evaluation (no exec/eval security risks)
    - [x] Support for basic operations: +, -, *, /, **, %, parentheses
    - [x] Perfect for EER calculations and any mathematical operations

[x] **EER workflow simplified** - No complex calculation methods needed
    - [x] Use get_eer_equations() to fetch equations
    - [x] Use simple_math_calculator() for calculations
    - [x] Profile management for repeated use (virtual storage)
    - [x] Deprecated old calculate_eer methods in favor of simple approach

[] **Future Enhancement**: Add persistent storage for user profiles in EERProfileManager

#### Phase 2: CNF Integration COMPLETED ✅ 
[x] **Created `src/api/cnf.py`** for Canadian Nutrient File integration
    - [x] Implemented NutrientFileScraper class with rate limiting and error handling
    - [x] Added food search functionality with CSRF token handling
    - [x] Created nutrient profile extraction with full category parsing
    - [x] Implemented serving size option retrieval and refuse information

[x] **Added CNF data models** in `src/models/cnf_models.py`
    - [x] Complete Pydantic models for food search, nutrient profiles, serving sizes
    - [x] Validation for CNF food codes and nutrient values
    - [x] Integration models for recipe-CNF data linking and nutrition summaries

[x] **Created `src/db/cnf_tools.py`** for MCP tool registration
    - [x] `search_cnf_foods` - Find foods by ingredient name with session storage
    - [x] `get_cnf_nutrient_profile` - Retrieve complete nutrient profile with all categories
    - [x] `link_ingredient_to_cnf` - Associate recipe ingredients with CNF codes
    - [x] `calculate_recipe_nutrition` - **FIXED**: Now prepares data for math tools instead of manual calculation
    - [x] `get_ingredient_nutrition_matches` - View ingredient-CNF linkage status

[x] **Extended virtual session system** in `src/db/schema.py` for CNF data storage
    - [x] Added nutrient_profiles, ingredient_cnf_matches, nutrition_summaries structures
    - [x] Implemented CNF helper functions for session management
    - [x] Integrated with existing virtual session cleanup system

[x] **Registered CNF tools** in `src/server.py` following EER pattern
    - [x] Added import statements and registration calls
    - [x] Implemented graceful fallback if CNF tools unavailable

#### Phase 2.1: CNF Math Tools Integration FIX COMPLETED ✅ 
[x] **Fixed CNF calculation workflow** - resolved LLM manual JSON parsing issues
    - [x] Updated `calculate_recipe_nutrition` to prepare data instead of calculating
    - [x] Tool now returns structured formulas for `simple_math_calculator` to use
    - [x] Removed manual JSON parsing and calculation logic from CNF tools
    - [x] Added explicit math tool workflow guidance in all CNF tool docstrings

[x] **Enhanced tool documentation** to guide LLMs toward math tools
    - [x] Updated `simple_math_calculator` docstring with CNF nutrition examples
    - [x] Added "DATA RETRIEVAL ONLY" guidance to `get_cnf_nutrient_profile`
    - [x] Added complete workflow examples in `search_cnf_foods` docstring
    - [x] Emphasized use of math tools in all CNF tool descriptions

[x] **Updated project workflow documentation**
    - [x] Updated CLAUDE.md CNF workflow to emphasize math tools usage
    - [x] Added critical reminders about never manually calculating JSON values
    - [x] Updated key points for LLMs to highlight math tools requirement

#### Phase 2.2: CNF Serving Size Matching Enhancement (Priority: HIGH)
[x] **Enhance serving size extraction in `calculate_recipe_nutrition`** COMPLETED ✅
    - [x] Parse ALL CNF serving size columns (5mL, 15mL, 100mL, etc.)
    - [x] Extract serving amounts and units from column headers
    - [x] Store serving-specific nutrient values for each ingredient
    - [x] Identify which serving columns contain actual data vs empty values

[x] **Implement intelligent unit matching logic** COMPLETED ✅
    - [x] Create unit normalization function (ml→mL, tsp→teaspoon, etc.)
    - [x] Match recipe ingredient units to CNF serving column units
    - [x] Calculate scaling factors: recipe_amount ÷ cnf_serving_amount = multiplier
    - [x] Rank calculation options by accuracy (direct match > unit conversion > 100g baseline)

[x] **Update calculation formula generation** COMPLETED ✅
    - [x] Provide multiple calculation options per ingredient (serving-based + 100g fallback)
    - [x] Mark preferred calculation method based on unit matching accuracy
    - [x] Include descriptive text explaining why each method is recommended
    - [x] Generate specific formulas for `simple_math_calculator` usage

[x] **Enhance tool output structure** COMPLETED ✅
    - [x] Return ranked calculation options with accuracy indicators
    - [x] Provide clear guidance on which calculation method to prefer
    - [x] Include serving size matching explanations for transparency
    - [x] Add serving size analysis showing optimization success rates

[x] **Add helper functions for serving size processing** COMPLETED ✅
    - [x] `_parse_cnf_serving_columns()` - extract serving data from nutrient profiles
    - [x] `_match_recipe_units_to_servings()` - find best CNF serving matches
    - [x] `_normalize_unit()` - standardize unit variations for matching
    - [x] Enhanced accuracy ranking and preferred method selection

[x] **Update tool documentation and examples** COMPLETED ✅
    - [x] Add serving size preference guidance to `calculate_recipe_nutrition` docstring
    - [x] Include examples showing serving-based calculation workflows
    - [x] Update CLAUDE.md with serving size matching best practices
    - [x] Enhanced workflow documentation with serving size optimization highlights

#### Phase 2.3: Code Cleanup and TODO Consolidation (Priority: MEDIUM)
[] **Clean up scattered TODO comments in codebase** - Move project planning out of code files
    - Current: TODO items scattered across multiple Python files
    - Target: Centralized planning in IMPLEMENTATIONS.md, clean code comments

[] **EER Profile Management TODOs** in `src/api/eer.py`
    - [] Line 417: Implement persistent database storage for user profiles
    - [] Line 435: Add database retrieval for saved profiles  
    - [] Line 447: Implement database query for profile listing
    - [] Line 463: Add database deletion for profile management
    - [] Decision needed: Implement persistence or remove TODO comments

[] **CNF Tools Enhancement Comments** in `src/db/cnf_tools.py`
    - [] Line 309: Add proper CNF food name lookup instead of 'Unknown' placeholder
    - [] Line 313: Enhance serving_conversion with unit conversion capabilities
    - [] Consider adding CNF food search by code for reverse lookups

[] **Remove Future Tool Placeholders** in `src/db/math_tools.py`
    - [] Lines 566-617: Remove large commented-out section for future nutrition tools
    - [] These are superseded by our current CNF integration implementation
    - [] Move any useful concepts to this IMPLEMENTATIONS.md file instead

[] **Fix Recipe Attribution** in `src/api/recipe.py`
    - [] Line 595: Update hardcoded website URL to use proper URL builder
    - [] Replace static 'https://food-guide.canada.ca/' with dynamic slug + URL builder

[] **Clean Model Placeholders** in `src/models/math_models.py`
    - [] Remove placeholder DRI comparison model
    - [] Remove placeholder nutrient analysis model
    - [] These should align with actual planned DRI integration work

[] **Documentation Consolidation**
    - [] Move all project planning comments from code files to IMPLEMENTATIONS.md
    - [] Keep only implementation-specific comments in code
    - [] Update code comments to be focused on technical details, not project plans
    - [] Organize discovered todo items by priority and dependencies

#### Phase 3: DRI Tables Integration for Macronutrients COMPLETED ✅
[x] **Created `src/api/dri.py`** - Comprehensive MacronutrientScraper implementation
    - [x] Complete DRI table parsing by life stage and gender
    - [x] Extract EAR, RDA, AI, and UL values for all macronutrients
    - [x] Parse additional macronutrient recommendations (saturated fats, trans fats, cholesterol, added sugars)
    - [x] Extract amino acid patterns for protein quality evaluation (PDCAAS)
    - [x] Parse Acceptable Macronutrient Distribution Ranges (AMDRs)
    - [x] Comprehensive footnote and metadata extraction
    - [x] **FIXED**: Simplified scraper approach following successful EER pattern
    - [x] **FIXED**: Non-breaking space parsing issues resolved
    - [x] **IMPROVED**: Rate limiting and 10-second timeout like working scrapers
    - [x] 24-hour caching system to minimize website requests

[x] **Created `src/models/dri_models.py`** - Complete Pydantic data models
    - [x] Comprehensive models for all DRI value types (EAR, RDA, AI, UL)
    - [x] Specific models for each macronutrient type with appropriate units
    - [x] AMDR range models with validation
    - [x] Amino acid pattern models for protein quality assessment
    - [x] Input/output models for MCP tool integration
    - [x] Utility functions for data parsing and formatting

[x] **Created `src/db/dri_tools.py`** - MCP tool registration following established patterns
    - [x] `get_macronutrient_dri_tables` - Complete DRI dataset access
    - [x] `get_specific_macronutrient_dri` - Targeted nutrient lookup by age/gender
    - [x] `get_amdrs` - Acceptable Macronutrient Distribution Ranges
    - [x] `get_amino_acid_patterns` - Protein quality evaluation patterns
    - [x] `compare_intake_to_dri` - Comprehensive intake adequacy assessment
    - [x] Integrated with existing MCP server architecture

[x] **DRI tools integration** - Registered in main MCP server
    - [x] Added DRI tools registration to `src/db/queries.py`
    - [x] Follows same pattern as EER and CNF tools
    - [x] Graceful fallback if DRI tools unavailable
    - [x] Complete import handling and error management

[x] **Phase 3 Key Features Delivered**
    - [x] Live scraping from Health Canada's official DRI macronutrient tables
    - [x] Structured JSON output with complete validation
    - [x] Cache management for performance optimization  
    - [x] Integration with existing math tools for calculations
    - [x] Comprehensive error handling and data quality metrics
    - [x] Support for all age groups from infants to elderly
    - [x] Special handling for pregnancy and lactation values
    - [x] **TESTED**: Successfully fetching 22 reference values, 10 amino acids, 3 AMDRs

#### Phase 3.1: CNF SQL-Centric Architecture COMPLETED ✅ 
[x] **Revolutionary SQL-based nutrition analysis** - Complete architecture transformation
    - [x] Created `VirtualSQLEngine` for executing SQL queries on nutrition data
    - [x] Implemented virtual table structure following v2.0 database schema exactly
    - [x] Added `execute_nutrition_sql` tool for direct SQL queries on nutrition data
    - [x] Added `get_nutrition_tables_info` tool for table schema documentation

[x] **Enhanced virtual session structure**
    - [x] Added SQL-ready table structures: recipe_ingredients, cnf_foods, cnf_nutrients
    - [x] Updated `get_cnf_nutrient_profile` to populate SQL tables automatically
    - [x] Updated `parse_and_update_ingredients` to maintain both legacy and SQL structures
    - [x] Maintained backward compatibility with existing tools

[x] **Simplified ingredient-CNF linking**
    - [x] Created `link_ingredient_to_cnf_simple` tool for direct cnf_food_code updates
    - [x] Eliminated complex matching logic in favor of simple SQL table updates
    - [x] Made ingredient linkages immediately available for SQL queries

[x] **Comprehensive SQL query engine**
    - [x] Supports SELECT, FROM, JOIN, WHERE, GROUP BY, ORDER BY operations
    - [x] Handles unit conversion logic within SQL CASE statements
    - [x] Provides transparent calculations with all logic visible in queries
    - [x] Enables custom nutrition analysis for any use case

[x] **Updated documentation and workflow guidance**
    - [x] Updated CLAUDE.md to emphasize SQL-centric approach
    - [x] Provided comprehensive SQL query examples for common nutrition calculations
    - [x] Updated key points for LLMs to highlight SQL flexibility
    - [x] Marked legacy tools (calculate_recipe_nutrition, get_recipe_nutrition_summary) appropriately

[x] **Benefits delivered**
    - [x] Maximum flexibility: Any nutrition query possible with SQL
    - [x] Transparent calculations: All logic visible in SQL statements
    - [x] Follows intended v2.0 schema: Proper relational table structure
    - [x] Eliminates tool complexity: Just SQL knowledge required
    - [x] Scalable analysis: Easy to extend for multiple recipes, nutrients, comparisons

#### Phase 3.2: CNF Macronutrient-Only Tool for LLM Efficiency COMPLETED ✅
[x] **Create `get_cnf_macronutrients_only` tool for streamlined nutrition analysis**
    - [x] LLM-optimized tool that fetches only 13 core macronutrients (vs 146 total nutrients)
    - [x] Massive data reduction: 91% less nutrient data for LLMs to process
    - [x] User-specified unit filtering: preferred_units parameter for targeted serving sizes
    - [x] Same SQL table population approach but with filtered nutrient storage
    - [x] Maintains sophisticated unit conversion and calculation capabilities
    - [x] Perfect for basic recipe nutrition analysis without micronutrient complexity

[x] **Core macronutrients included in streamlined tool (13 total)**
    - [x] Energy (kcal), Energy (kJ) - for calorie calculations
    - [x] Protein, Total Fat, Carbohydrate - core macronutrients
    - [x] Fatty acids: saturated, monounsaturated, polyunsaturated, trans - fat breakdown
    - [x] Dietary Fiber, Sugars - carbohydrate details
    - [x] Sodium, Cholesterol - key health markers
    - [x] All nutrients essential for recipe nutrition analysis and meal planning

[x] **Enhanced execute_nutrition_sql tool prompts with sophisticated unit conversion**
    - [x] Add comprehensive unit conversion SQL template examples to tool docstring
    - [x] Include sophisticated serving size matching SQL queries (beyond simple ÷100 approach)
    - [x] Provide unit normalization patterns for common conversions (ml↔mL, tsp↔teaspoon, etc.)
    - [x] Add SQL CASE statement examples for weight/volume/count unit matching
    - [x] Include best_unit_matches query pattern from previous CNF implementation
    - [x] Guide LLMs to use unit-aware calculations instead of naive 100g divisions

[x] **Updated CLAUDE.md workflow guidance for streamlined LLM-optimized process**
    - [x] New streamlined workflow: setup → check → search → get_macronutrients_only → link → calculate
    - [x] Replace complex 6-step process with efficient 5-step macronutrient-focused approach  
    - [x] Emphasize 91% data reduction benefits for LLM processing efficiency
    - [x] Update workflow documentation to highlight macronutrient-only advantages
    - [x] Maintain manual linking control while dramatically reducing data complexity
    - [x] Added separate "Advanced Workflow" section for full nutrient profile when needed

[x] **Backward compatibility and tool ecosystem updates**
    - [x] Keep existing `get_cnf_nutrient_profile` for advanced users needing full data
    - [x] Updated tool numbering and descriptions in CLAUDE.md tool list
    - [x] Added clear guidance on when to use macronutrients-only vs full profile
    - [x] Maintained all existing SQL engine and unit conversion capabilities
    - [x] Preserved session-scoped data storage approach with temp SQLite tables

[x] **Tool prompt optimization completed**
    - [x] Enhanced get_cnf_macronutrients_only with comprehensive LLM guidance
    - [x] Updated execute_nutrition_sql with unit conversion sophistication examples
    - [x] Improved workflow documentation with macronutrient focus
    - [x] Added serving size optimization guidance emphasizing core nutrients
    - [x] Clear LLM direction to prefer streamlined tool for basic nutrition analysis

**Phase 3.2 Key Benefits Delivered:**
- ✅ **Massive efficiency gain**: 91% reduction in nutrient data complexity for LLMs
- ✅ **Faster analysis**: Streamlined SQL queries on essential macronutrients only
- ✅ **Better LLM experience**: Focus on nutrition basics without overwhelming micronutrient details
- ✅ **Maintained accuracy**: Same sophisticated unit conversion with targeted data
- ✅ **Flexible architecture**: Full profile still available for research-grade analysis

#### Phase 3.3: DRI Direct Access and Math Tool Integration PENDING 🚧
**⚠️ NOTE: Virtual session support is NOT being implemented for DRI tools per design decision**

[] **Fix parsing issues and enhance robustness**
    - [] Normalize non-breaking spaces (`\xa0`) to regular spaces in all parsed data
    - [] Improve age range matching with flexible text normalization
    - [] Add validation for parsed DRI values

[] **Enhanced direct DRI tool access (NO virtual sessions)**
    - [] Keep current direct API approach with live Health Canada website fetching
    - [] Maintain 24-hour caching system for performance optimization
    - [] Focus on improving direct tool responses rather than session storage
    - [] Ensure all DRI tools work efficiently with direct database/API calls only

[] **EER → DRI macronutrient calculation workflow**
    - [] Create `calculate_dri_from_eer` tool for energy-based macro targets
    - [] Integrate EER energy values with AMDR distribution ranges
    - [] Calculate specific macronutrient targets based on energy requirements
    - [] Enable EER profile → DRI macro planning workflow
    - [] Add examples: EER kcal → AMDR % → specific gram targets via simple_math_calculator

[] **Enhanced tool documentation with mandatory math tool usage**
    - [] Clear examples for adequacy: `(intake/rda)*100`, deficit: `intake - rda`, AMDR compliance

#### Phase 4: Integrated Nutrition Analysis (Priority: MEDIUM)
[] **Recipe-to-Nutrition Pipeline**
    - Complete workflow: Recipe → Parse Ingredients → CNF Lookup → Nutrition Calculation → DRI Comparison
    - Batch processing for multiple recipes (meal planning)
    - Export capabilities for nutrition reports

[] **Enhanced User Profiles**
    - Add persistent storage for user profiles in SQLite
    - Link profiles to nutrition history and preferences
    - Support for multiple household members

### <-Current Architecture Improvements->
[x] **Simplified EER approach implemented** - Using simple_math_calculator instead of complex coefficient extraction
    - [x] Removed calculate_eer_with_equation method from eer.py 
    - [x] Cleaned JSON output to remove clutter from equation data
    - [x] Streamlined workflow: get_eer_equations → simple_math_calculator
    - [x] Deprecated complex profile-based calculation methods

### <-Bug Fixes->
[x] **Fixed EER implementation issues**
    - [x] Resolved Pydantic model validation errors in eer_models.py
    - [x] Removed orphaned validators and missing imports
    - [x] Fixed server startup issues with EER tools
    - [x] Improved equation parsing to handle all section types

[] Test all new EER tools for proper error handling  
[] Ensure proper fallback when web scraping fails

### <-Documentation->
[x] **Updated project documentation**
    - [x] Updated CLAUDE.md with EER workflow and new tools
    - [x] Updated IMPLEMENTATIONS.md with current status
    - [x] Documented simplified EER approach
    - [x] Added simple_math_calculator workflow examples

[] Update README.md for v3.0 with EER capabilities  
[] Document CNF integration workflow when implemented
[] Add API documentation for all new tools

### <-Legacy Features->
[] Add Access to Dietary Reference Intake tables https://www.canada.ca/en/health-canada/services/food-nutrition/healthy-eating/dietary-reference-intakes.html
    - Also Consider references for tables and academic sources to be cited
    - ✅ EER equations implemented and working

[] Add Access to Canadian Nutrient File to convert and search for nutrition profiles for ingredients https://food-nutrition.canada.ca/cnf-fce/?lang=eng 
    - Maybe this will be kept as a virtual table with fetched recipe ingredient nutrient profiles
    - Consider instead https://www.canada.ca/en/health-canada/services/food-nutrition/healthy-eating/nutrient-data/nutrient-value-some-common-foods-2008.html#tbl_con_mat
    - There is search by food, but also search by nutrient https://food-nutrition.canada.ca/cnf-fce/newNutrientSearch

[] Remove nutritional information tag for recipes       
<<<<<<< HEAD
 
## <-Documentation->
[] Update README.md before sending a virtual push 
=======

### <-Documentation->
[] Update README.md for v2.0 before sending a virtual push 
>>>>>>> 6c3d3d03
[] Make windows version of setup and installation
[] Add a smithery installation package to automatically install the server instead of having to add working directories

![] **Maybe** create a tool to create .ics files (need to see how different LLM clients display artifacts)


## June 5, 2025
* REMEMBER! Use testcnf and testdri as starting points, and update the CLI as you go

### <-Recently Completed->
[x] **EER Calculator Implementation** - Added comprehensive EER calculation functionality
    - Created `src/api/eer.py` with EER calculations and user profile management
    - Added `src/models/eer_models.py` with Pydantic models for validation
    - Created `src/db/eer_tools.py` with MCP tool registration
    - Integrated EER tools into main server (`src/server.py`)
    - Supports both virtual session and persistent user profiles
    - Implements Health Canada DRI equations for accurate calculations
    - Includes PAL (Physical Activity Level) guidance and BMI calculations

## June 4, 2025
### <-Bugs->
[x] Edit prompt to always use search_filter simple text before adding additional filters
    - [] Edit prompt to always 
[x] Edit recipe add prompt , and show recipes prompt to always ask user for feedback
[x] 158 in server.py a empty text string for source which needs to be removed to be replace with the url being the source

## June 1, 2025
[x] FIX!! The Temp db seems to create a new/multiple entry for the same recipe fetch. 
    - editted to the prompt.

[x] Math tools not using parsed ingredient data properly
    - Issue: Scaling tools show "ingredients_scaled": 0 even after successful parsing
    - Problem: _scale_ingredient_amount() function re-parses text instead of using parsed amount/unit fields
    - Fix needed: Update scaling logic to use ingredient_data['amount'] and ingredient_data['unit'] directly
    - Current workflow broken: parse_and_update_ingredients works → scaling tools ignore parsed data

[x] LLM workflow guidance unclear for math tools
    - Issue: LLMs don't know proper sequence after parsing ingredients  
    - Problem: Tools don't clearly show how to use parsed vs original data
    - Fix needed: Better tool prompts explaining when to use parsed_amount vs original text
    - Current: LLMs manually calculate instead of using math tools

## May 30, 2025
[x] Add a temporary and/or permanent database system for LLMs to:
[x] To input ingredients (see 'access to Food nutrition Canada)
[!!] To use *math tools* to adjust serving size,  NOTE: I WOULD NOT COMPLETELY TRUST THESE MEASUREMENTS!!!
[x] To store favorites in recipes
[!!]- To calculate calories and calories per serving 
    - Maybe add table/webapi for unit conversions + cooking units

## Next steps
~~0. Add Database functionality ~~
    - Because majority of the following features for nutritional information depend on the LLM already having the data for recipe downloaded

1. Add EER calculations functionality,
    
    <<Steps for data retrieval>>
    0) Ask for Age, Gender, Height (cm), Weight(kg)
        - Here we can either use virtual storage, or add a tool to add the basic information to persistent storage as user-eer with userid

    1) FIND Physical activity level category (PA CAT): (Inactive, Low active, Active, Very active) vs. (3 to <9 years, 9 to <14 years, 14 to <19 years, 19 years and older) 
        - LLM selects a coloumn and values after asking from (Example of daily activities associated with physical activity level categories in adults for Inactive, Low active, Active, Very active)

    2) If Gender is Female
        Ask if pregnant or Breastfeeding
            If Pregnant
                Ask Trimester (First, Second, Third)
                    If First
                        use the appropriate non-pregnant equation.) 
                    If Second and Third
                        Ask for BMI
                            Use Pal SCORE + BMI to find Table Response
    Else if Male or No
            If No to Pregnancy
                use the appropriate non-pregnant equation.
            If Male
            use the appropriate equation. 
                Use AGE, GENDER, PAL SCORE to find EER equation
        
    Use math tools class for EER to calculate EER required     
    3) **RESPONSE** gives the required energy in kcal (check units j/kcal)

2. Start with CNF workflow to extract only Energy coloumns in kCal for an ingredient
    - Add SQLite tool to add kCal for all ingredients
    - Add SQLite tool to calculate total kCal from ingredients in a dish
    - Add a tool to compare the required kCal for a user or user profile, with that of a dish (or multiple dishes)
        - Maybe create a new virtual table for total kCal output, 

    <<Steps for Data Retrieval>>

3. Then Move forward with DRI Macros Nutrients by Age and Gender (or other relevant information)
4. CNF table for Other macros and Nurtients     


## Notes

<details>
<summary> List of notes and questions to consider </summary>
* *What is the most efficient way to create a tool, that fetches relevant options from CNF, for the ingredients in a recipe?**

* In V2.0, The MCP server becomes and amalgam of access to dietary reference intake values + Canadian Nutrient File, and a temporary local database access. The workflow of the agent becomes something like:

Input Recipe Query --> Download recipe to temporary db as an sql table [Ingredients, serving size, units, and amount] --> When asked: Fetch recipe nutrient profile for different ingredients --|--> If asked: Compare values for recipes for a days worth, with DRI Table values to find if food the user is planning on consuming meets DRI requirments

* Questions to Consider:

    - ~~What can be the most efficient template database design ready for the agent to go look like?~~ <- SQLite3 Virtual Tables for nonpersistent storage for sessions

    - What math tools can be added for Database (serving size calculator/multiplyer) and EER?
    
    = What database would be ideal for LLMS to - ~~add calculated coloumns to adjust serving size,~~ ~~pull recipe information (q: what to include?),~~ DRI information, and nutrient information for recipes.

</details>



## Chart
```mermaid
%% PK - Primary Key: uniquely identifies each row in a table; in a data model, it identifies each instance of the entity
%% Unique key: an attribute that could identify each row in a database or instance of an entity.
%% FK - Foreign Key: an attribute that’s ‘borrowed’ from another entity. They are used to show the relationship between two entities

---
title: Canada Food Guide MCP Server - Database Architecture v2.0
---
erDiagram
    %% Core Recipe System
    RECIPES {
        %% A unique Recipe ID
        string recipe_id PK 
        %% Recipe Title
        string title 
        %% A URL-friendly recipe identifier for referencing
        string slug
        %%  Direct link to the full recipe on food-guide.canada.ca
        string url
        %% NOTE: called servings in RecipeFetcher tool, this is the base serving size for the recipe online
        int base_servings
        %% Prep time
        string prep_time
        %% Cook time
        string cook_time 
        %% Categories
        json categories
        %% Tips
        json tips
        %% Recipe highglights
        json recipe_highlights
        %% recipe imageurl
        string image_url
        %% datetime created_at
        %% datetime updated_at
    }
    
    %% Recipe Components
    RECIPE_INGREDIENTS {
        string ingredient_id PK
        string recipe_id FK
        string ingredient_name
        float amount
        string unit
        int ingredient_order
        string cnf_food_code FK
    }
    
    %% Canadian Nutrient File Integration
    CNF_FOODS {
        string cnf_food_code PK
        string food_description
        %% Might need to remove this
        string food_group
        %% Might need to remove this
        string food_source
        boolean refuse_flag
        float refuse_amount
    }
    
    CNF_NUTRIENTS {
        string nutrient_id PK
        string cnf_food_code FK
        string nutrient_name
        string nutrient_symbol
        string nutrient_unit
        float nutrient_value
        string standard_error
        int number_observations
    }
    
    %% Dietary Reference Intakes
    DRI_VALUES {
        string dri_id PK
        string nutrient_symbol FK
        string life_stage_gender
        int age_min
        int age_max
        string gender
        float ear_value
        float rda_value
        float ai_value
        float ul_value
        string special_considerations
    }
    
    %% Recipe Customization & Calculations
    RECIPE_CALCULATIONS {
        string calc_id PK
        string recipe_id FK
        float serving_multiplier
        int adjusted_servings
        datetime calculated_at
        json nutritional_totals
    }
    
    USER_FAVORITES {
        string favorite_id PK
        string recipe_id FK
        string user_session
        datetime added_at
        json custom_notes
    }
    
    %% Meal Planning -- Most probably not going to be added
    MEAL_PLANS {
        string plan_id PK
        string user_session
        date plan_date
        string meal_type
        string recipe_id FK
        float serving_size
        datetime created_at
    }
    
    %% Nutritional Analysis
    DAILY_NUTRITION_SUMMARY {
        string summary_id PK
        string user_session
        date analysis_date
        json total_nutrients
        json dri_comparison
        %% json recommendations: Do not give medical advice!
        datetime calculated_at
    }

    %% Relationships
    RECIPES ||--o{ RECIPE_INGREDIENTS : contains
    RECIPE_INGREDIENTS }o--|| CNF_FOODS : references
    CNF_FOODS ||--o{ CNF_NUTRIENTS : has
    CNF_NUTRIENTS }o--|| DRI_VALUES : compared_against
    RECIPES ||--o{ RECIPE_CALCULATIONS : can_be_scaled
    RECIPES ||--o{ USER_FAVORITES : saved_by_users
    RECIPES ||--o{ MEAL_PLANS : used_in
    MEAL_PLANS }o--|| DAILY_NUTRITION_SUMMARY : contributes_to
    USER_FAVORITES }o--|| RECIPES : references
```<|MERGE_RESOLUTION|>--- conflicted
+++ resolved
@@ -1,18 +1,8 @@
 # Implementations
 A list future ideas, tasks, and ideas to improve/maintain the mcp server
 
-<<<<<<< HEAD
-### June 1, 2025
-## <-Bugs->
-[x] Edit prompt to always use search_filter simple text before adding additional filters
-    - [] Edit prompt to always 
-[x] Edit recipe add prompt , and show recipes prompt to always ask user for feedback
-[x] 158 in server.py a empty text string for source which needs to be removed to be replace with the url being the source
-[] Maybe remove compare recipe serving size
-=======
 ## June 9, 2025
 #### Phase 4: CNF Tools Documentation Rewrite and Final Cleanup PENDING 📝 
->>>>>>> 6c3d3d03
 
 Following the successful workflow fixes, a comprehensive documentation cleanup is required to eliminate LLM confusion and establish professional standards.
 
@@ -416,15 +406,9 @@
     - There is search by food, but also search by nutrient https://food-nutrition.canada.ca/cnf-fce/newNutrientSearch
 
 [] Remove nutritional information tag for recipes       
-<<<<<<< HEAD
- 
-## <-Documentation->
-[] Update README.md before sending a virtual push 
-=======
 
 ### <-Documentation->
 [] Update README.md for v2.0 before sending a virtual push 
->>>>>>> 6c3d3d03
 [] Make windows version of setup and installation
 [] Add a smithery installation package to automatically install the server instead of having to add working directories
 
