--- conflicted
+++ resolved
@@ -39,248 +39,6 @@
         print(f"Error importing modules: {e}", file=sys.stderr)
         sys.exit(1)
 
-<<<<<<< HEAD
-def register_recipe_tools(mcp: FastMCP):
-    """Register all recipe-related tools with the MCP server."""
-    
-    @mcp.tool()
-    def search_recipes(
-        search_text: str = "", 
-        fruits: Optional[List[str]] = None,
-        vegetables: Optional[List[str]] = None,
-        proteins: Optional[List[str]] = None,
-        whole_grains: Optional[List[str]] = None,
-        meals: Optional[List[str]] = None,
-        appliances: Optional[List[str]] = None,
-        collections: Optional[List[str]] = None,
-        max_pages: int = 5
-    ) -> List[Dict[str, str]]:
-        """
-        Search for Canadian recipes from Health Canada's official Food Guide website. This tool searches through thousands of government-verified, nutrition-focused recipes designed to help Canadians eat well according to official dietary guidelines.
-
-        REMEMBER! For non-specific queries: Always try to use minimal search_text first, then apply filters to refine results. This approach ensures you see the broadest range of recipes available before narrowing down to specific dietary needs or cooking methods
-
-        Steps to efficient searching:
-        1. Use the only search_text parameter to find recipes by keywords in titles, ingredients, or descriptions 
-        2. Apply specific filters to narrow results based on dietary preferences, available ingredients, cooking methods, and meal occasions
-        3. Review the returned recipe metadata to find options that match your needs
-
-        The search covers recipes that emphasize:
-        - Vegetables and fruits as the foundation of meals
-        - Whole grain foods for sustained energy  
-        - Protein foods including plant-based options
-        - Culturally diverse Canadian cuisine
-        - Family-friendly and accessible cooking methods
-
-        Each recipe returned includes complete nutritional guidance, cooking tips from registered dietitians, and visual instruction steps to ensure cooking success.
-
-        REMEMBER! Always share results of search_recipes before using get_recipe to fetch full details. This allows users to see available recipes and choose which ones they want to explore further.
-
-        Args:
-            search_text: Free-text search across recipe titles, ingredients, and descriptions (e.g., "quick breakfast", "salmon dinner", "vegetarian lunch")
-            fruits: Filter by specific fruits (e.g., ["apple", "banana", "berries"]) - use list_filters to see all available options
-            vegetables: Filter by specific vegetables (e.g., ["carrot", "broccoli", "spinach"]) - use list_filters to see all available options  
-            proteins: Filter by protein sources (e.g., ["chicken", "tofu", "beans", "fish"]) - use list_filters to see all available options
-            whole_grains: Filter by grain types (e.g., ["rice", "quinoa", "oats"]) - use list_filters to see all available options
-            meals: Filter by meal occasions (e.g., ["breakfast", "lunch", "dinner", "snack"]) - use list_filters to see all available options
-            appliances: Filter by cooking equipment needed (e.g., ["oven", "stovetop", "slow_cooker"]) - use list_filters to see all available options
-            collections: Filter by special dietary collections (e.g., ["vegetarian", "kid_friendly", "quick_meals"]) - use list_filters to see all available options
-            max_pages: Maximum search result pages to process (1-10, default: 5). Each page contains ~12 recipes.
-
-        Returns:
-            List of recipe metadata dictionaries containing:
-            - title: Recipe name as it appears on Canada's Food Guide
-            - url: Direct link to the full recipe on food-guide.canada.ca
-            - slug: URL-friendly recipe identifier for referencing
-            
-        Source: Health Canada's Food Guide - https://food-guide.canada.ca/
-        """
-        try:
-            searcher = RecipeSearcher()
-            filters = None
-            
-            filter_types = [
-                (fruits, 'fruits'),
-                (vegetables, 'vegetables'), 
-                (proteins, 'proteins'),
-                (whole_grains, 'whole_grains'),
-                (meals, 'meals_and_course'),
-                (appliances, 'cooking_appliance')
-            ]
-            
-            if any([fruits, vegetables, proteins, whole_grains, meals, appliances, collections]):
-                filters = SearchFilters()
-                
-                for filter_list, filter_type in filter_types:
-                    if filter_list:
-                        for value in filter_list:
-                            filters.add_filter(filter_type, value)
-                
-                if collections:
-                    for value in collections:
-                        filters.add_collection(value)
-            
-            results = searcher.search_recipes(
-                search_text=search_text,
-                filters=filters,
-                max_pages=max_pages
-            )
-            
-            # Add source attribution to each result
-            for result in results:
-                if 'url' in result and not result.get('source'):
-                    result['source'] = 'Health Canada\'s Food Guide'
-                    result['website'] = 'https://food-guide.canada.ca/' ## <---  Update this to slug url + url builder (May 30,2025)
-            
-            return results
-            
-        except Exception as e:
-            return [{"error": f"Search failed: {str(e)}"}]
-    
-    @mcp.tool()
-    def get_recipe(url: str) -> Dict[str, Any]:
-        """
-        Retrieve complete recipe details from Health Canada's Food Guide website. This tool extracts comprehensive recipe information from official government sources, providing nutrition-focused recipes developed by registered dietitians and health professionals.
-        
-        REMEMBER! Always share recipe url, and image_url, and title with users before returning full recipe details. This allows them to see the source and context of the recipe.
-        REMEMBER! For Scaled Reciped, Always include original_servings with target_servings in the response to help users understand what has been adjusted.
-        REMEMBER! Scaled recipes cooking times may vary, so users should check for doneness and adjust as needed.
-
-        Each recipe includes:
-        - Complete ingredient lists with measurements
-        - Step-by-step cooking instructions with visual guides
-        - Nutritional benefits and dietary information
-        - Preparation and cooking time estimates
-        - Serving size recommendations
-        - Professional cooking tips and techniques
-        - Recipe highlight images showing key preparation steps
-        - Food category classifications aligned with Canada's Food Guide
-        
-        All recipes are designed to support healthy eating according to Canadian dietary guidelines and promote food skills development.
-
-        
-
-        Args:
-            url: Complete URL to a specific recipe on Canada's Food Guide website (must start with https://food-guide.canada.ca/)
-            
-        Returns:
-            Comprehensive recipe dictionary containing:
-            - title: Official recipe name
-            - slug: URL identifier for the recipe
-            - url: Source URL for attribution and reference
-            - ingredients: Complete list of ingredients with measurements
-            - instructions: Detailed step-by-step cooking directions
-            - prep_time: Estimated preparation time
-            - cook_time: Estimated cooking time  
-            - servings: Number of servings the recipe yields
-            - categories: Food Guide category classifications
-            - tips: Professional cooking tips and dietary guidance
-            - recipe_highlights: Visual instruction steps with images and descriptions
-            - image_url: Main recipe photo URL
-            - website: "https://food-guide.canada.ca/" for reference
-
-        Source: Health Canada's Food Guide - https://food-guide.canada.ca/ + the recipe slug URL builder
-        """
-        if not url or not url.startswith('https://food-guide.canada.ca/'):
-            return {"error": "Invalid URL. Must be a Canada's Food Guide recipe URL."}
-        
-        try:
-            fetcher = RecipeFetcher()
-            recipe = fetcher.fetch_recipe(url)
-            
-            if not recipe:
-                return {"error": "Recipe not found or could not be parsed"}
-            
-            recipe_data = {
-                "title": recipe.title,
-                "slug": getattr(recipe, 'slug', ''),
-                "url": url,
-                "ingredients": recipe.ingredients or [],
-                "instructions": recipe.instructions or [],
-                "prep_time": getattr(recipe, 'prep_time', ''),
-                "cook_time": getattr(recipe, 'cook_time', ''),
-                "servings": getattr(recipe, 'servings', None),
-                "categories": getattr(recipe, 'categories', []),
-                "tips": getattr(recipe, 'tips', []),
-                "recipe_highlights": getattr(recipe, 'recipe_highlights', []),
-                "image_url": getattr(recipe, 'image_url', ''),
-                "website": "https://food-guide.canada.ca/",
-            }
-            
-            return recipe_data
-            
-        except Exception as e:
-            return {"error": f"Failed to fetch recipe: {str(e)}"}
-    
-    @mcp.tool()
-    def list_filters(filter_type: Optional[str] = None) -> Dict[str, List[str]]:
-        """
-        Discover available search filters for Canada's Food Guide recipes. This tool provides the complete catalog of filter options that can be used with the search_recipes tool to find recipes that match specific dietary needs, cooking methods, meal types, and food categories.
-
-        Filters are organized according to Canada's Food Guide food groups and practical cooking considerations:
-        
-        Food Categories (aligned with Canada's Food Guide):
-        - vegetables: All vegetable types featured in Canadian recipes
-        - fruits: Fresh, frozen, and dried fruits used in cooking
-        - proteins: Both animal and plant-based protein sources
-        - whole_grains: Whole grain options promoted for optimal nutrition
-        
-        Practical Filters:
-        - meal: Meal occasions and course types (breakfast, lunch, dinner, snacks)
-        - cooking_appliance: Kitchen equipment needed (accommodates various cooking setups)
-        - collections: Special dietary categories and cooking themes
-        
-        This information helps users discover the full range of recipe options available and construct precise searches that match their dietary preferences, available ingredients, cooking equipment, and meal planning needs.
-
-        Args:
-            filter_type: Specific filter category to retrieve (optional). Valid options:
-                        - "vegetables" - All vegetable filter options
-                        - "fruits" - All fruit filter options  
-                        - "proteins" - All protein source filter options
-                        - "whole_grains" - All whole grain filter options
-                        - "meal" - All meal type and course filter options
-                        - "cooking_appliance" - All cooking equipment filter options
-                        - "collections" - All special dietary and theme collections
-                        If not specified, returns all filter categories.
-
-        Returns:
-            Dictionary mapping filter categories to their available values. Each category contains a list of specific filter options that can be used in recipe searches.
-            Also includes source attribution for transparency.
-            
-        Source: Health Canada's Food Guide - https://food-guide.canada.ca/
-        """
-        try:
-            filters = SearchFilters(auto_update=True)
-            result = {}
-            
-            if filter_type:
-                if filter_type in ["vegetables", "fruits", "proteins", "whole_grains", "meal", "cooking_appliance"]:
-                    result[filter_type] = filters.get_available_filters(filter_type)
-                elif filter_type == "collections":
-                    result["collections"] = filters.get_available_collections()
-                else:
-                    return {"error": f"Invalid filter type: {filter_type}"}
-            else:
-                filter_types = [
-                    "vegetables", "fruits", "proteins", "whole_grains", 
-                    "meal", "cooking_appliance"
-                ]
-                
-                for ft in filter_types:
-                    result[ft] = filters.get_available_filters(ft)
-                
-                result["collections"] = filters.get_available_collections()
-            
-            # Add source attribution
-            result["source"] = "Health Canada's Food Guide"
-            result["website"] = "https://food-guide.canada.ca/"
-            result["note"] = "Filter options are dynamically updated from Canada's Food Guide recipe database to ensure current availability."
-            
-            return result
-            
-        except Exception as e:
-            return {"error": f"Failed to fetch filters: {str(e)}"}
-=======
 # Configure logging
 logging.basicConfig(
     level=logging.INFO,
@@ -323,7 +81,6 @@
             #logger.error(f"Unexpected error during {operation_name}: {e}")
             #logger.error(traceback.format_exc())
             raise
->>>>>>> 6c3d3d03
 
 def create_server() -> FastMCP:
     """Create and configure the MCP server with all tools registered."""
