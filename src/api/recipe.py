--- conflicted
+++ resolved
@@ -74,7 +74,7 @@
             instructions = self._extract_instructions(soup)
             categories = self.extract_categories(soup)
             tips = self._extract_tips(soup)
-            recipe_highlights = self._extract_recipe_highlights(soup)  
+            recipe_highlights = self._extract_recipe_highlights(soup)  # Add this line
             
             # Extract metadata
             prep_time = self._extract_time(soup, 'prep')
@@ -219,38 +219,24 @@
         return None
     
     def _extract_servings(self, soup: BeautifulSoup) -> Optional[int]:
-        """Extract number of servings.
-        """
-
-        try:
-            # Find all divs with class 'item col-xs-4' as they contain prep time, cook time, and servings
-            info_items = soup.find_all('div', class_='item col-xs-4')
-
-            for item in info_items:
-                text_div = item.find('div', class_='text')
-                if text_div:
-                    title_div = text_div.find('div', class_='title')
-                    if title_div and title_div.get_text(strip=True).lower() == 'servings':
-                        # The next sibling div to the title_div should contain the number of servings
-                        servings_value_div = title_div.find_next_sibling('div')
-                        if servings_value_div:
-                            servings_text = servings_value_div.get_text(strip=True)
-                            if servings_text.isdigit():
-                                return int(servings_text)
-                            else:
-                                # Handle cases like "4-6 servings" or "Approx. 4" if necessary,
-                                # or log/return None if only digits are expected.
-                                # For now, we strictly expect a digit.
-                                print(f"Servings text '{servings_text}' is not a simple digit.")
-                                return None 
-                        return None # Servings title found, but no value div
-            return None # No item with "Servings" title found
-
-        except Exception as e:
-            # Optionally log the error more specifically
-            print(f"Error extracting servings: {e}")
-            return None
-        return None # Fallback if no servings info found
+        """Extract number of servings."""
+        # Look for servings information
+        servings_patterns = [
+            re.compile(r'(?:serves?|servings?|yield[s]?).*?(\d+)', re.I),
+            re.compile(r'(\d+).*(?:servings?|portions?)', re.I),
+        ]
+        
+        for element in soup.find_all(['p', 'span', 'div', 'li']):
+            text = element.get_text(strip=True)
+            for pattern in servings_patterns:
+                match = pattern.search(text)
+                if match:
+                    try:
+                        return int(match.group(1))
+                    except:
+                        pass
+        
+        return None
     
     def _extract_image(self, soup: BeautifulSoup) -> Optional[str]:
         """Extract recipe image URL."""
@@ -524,10 +510,6 @@
                     if not any(skip in value.lower() for skip in ['data:image', 'svg+xml']):
                         return value
         
-<<<<<<< HEAD
-        return None
-    
-=======
         
         return None
     
@@ -760,4 +742,3 @@
             
         except Exception as e:
             return {"error": f"Failed to fetch filters: {str(e)}"}
->>>>>>> 6c3d3d03
